--- conflicted
+++ resolved
@@ -5,24 +5,10 @@
 
 project(SEALNetNative VERSION 3.4.0 LANGUAGES CXX C)
 
-<<<<<<< HEAD
-# Library will be in ../lib
-set(CMAKE_LIBRARY_OUTPUT_DIRECTORY ${SEALNetNative_SOURCE_DIR}/../lib)
-set(CMAKE_LIBRARY_RUNTIME_DIRECTORY ${SEALNetNative_SOURCE_DIR}/../lib)
-
-# Create library but add no source files yet
-add_library(sealnetnative SHARED "")
-
-# Import Microsoft SEAL
-find_package(SEAL 3.4.0 EXACT REQUIRED
-    # Providing a hint so this can be built without installing Microsoft SEAL
-    HINTS ${SEALNetNative_SOURCE_DIR}/../../native/src/cmake
-=======
 # Import Microsoft SEAL
 find_package(SEAL 3.4.0 EXACT REQUIRED
     # Providing a path so this can be built without installing Microsoft SEAL
     PATHS ${SEALNetNative_SOURCE_DIR}/../../native/src/cmake
->>>>>>> 404663c8
 )
 
 # Check that Microsoft SEAL is build as position-independent code
