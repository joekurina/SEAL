--- conflicted
+++ resolved
@@ -1,13 +1,12 @@
 # List of Changes
 
-<<<<<<< HEAD
 ## Version 3.6.0
 
 ### API Changes
 
 - Added const overloads of `IntArray::begin` and `IntArray::end`.
 - Added `std::hash` implementation for `EncryptionParameters` (in addition to `parms_id_type`) so it is possible to create e.g. `std::unordered_map` of `EncryptionParameters`.
-=======
+
 ## Version 3.5.5
 
 ### New features
@@ -23,7 +22,6 @@
 
 - Significant performance improvements from merging pull request [(PR 185)](https://github.com/microsoft/SEAL/pull/185) and implementing other improvements of the same style (see above).
 - Removed a lot of old and unused code.
->>>>>>> 6e32d3c7
 
 ## Version 3.5.4
 
