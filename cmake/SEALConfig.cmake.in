# Copyright (c) Microsoft Corporation. All rights reserved.
# Licensed under the MIT license.

# Exports target SEAL::seal
#
# Creates variables:
#   SEAL_FOUND : If either a static or a shared Microsoft SEAL was found
#   SEAL_STATIC_FOUND : If a static Microsoft SEAL library was found
#   SEAL_SHARED_FOUND : If a shared Microsoft SEAL library was found
#   SEAL_C_FOUND : If a Microsoft SEAL C export library was found
#   SEAL_VERSION : The full version number
#   SEAL_VERSION_MAJOR : The major version number
#   SEAL_VERSION_MINOR : The minor version number
#   SEAL_VERSION_PATCH : The patch version number
#   SEAL_DEBUG : Set to non-zero value if library is compiled with extra debugging code (very slow!)
#   SEAL_BUILD_TYPE : The build type (e.g., "Release" or "Debug")
#   SEAL_USE_CXX17 : Set to non-zero value if library is compiled as C++17 instead of C++14
<<<<<<< HEAD
#   SEAL_THROW_ON_TRANSPARENT_CIPHERTEXT : Set to non-zero value if library is compiled with
#       SEAL_THROW_ON_TRANSPARENT_CIPHERTEXT enabled
=======
#   SEAL_ENFORCE_HE_STD_SECURITY : Set to non-zero value if library is compiled to enforce at least
#       a 128-bit security level based on HomomorphicEncryption.org security estimates
#   SEAL_USE_INTEL_HEXL: Set to non-zero value if library is compiled with Intel HEXL support
>>>>>>> aa476c7e
#   SEAL_USE_MSGSL : Set to non-zero value if library is compiled with Microsoft GSL support
#   SEAL_USE_ZLIB : Set to non-zero value if library is compiled with ZLIB support
#   SEAL_USE_ZSTD : Set to non-zero value if library is compiled with Zstandard support

@PACKAGE_INIT@

include(CMakeFindDependencyMacro)

macro(seal_find_dependency dep)
    find_dependency(${dep})
    if(NOT ${dep}_FOUND)
        if(NOT SEAL_FIND_QUIETLY)
            message(WARNING "Could not find dependency `${dep}` required by this configuration")
        endif()
        set(SEAL_FOUND FALSE)
        return()
    endif()
endmacro()

set(SEAL_FOUND FALSE)
set(SEAL_STATIC_FOUND FALSE)
set(SEAL_SHARED_FOUND FALSE)
set(SEAL_C_FOUND FALSE)

set(SEAL_VERSION @SEAL_VERSION@)
set(SEAL_VERSION_MAJOR @SEAL_VERSION_MAJOR@)
set(SEAL_VERSION_MINOR @SEAL_VERSION_MINOR@)
set(SEAL_VERSION_PATCH @SEAL_VERSION_PATCH@)

set(SEAL_BUILD_TYPE @CMAKE_BUILD_TYPE@)
set(SEAL_DEBUG @SEAL_DEBUG@)
set(SEAL_USE_CXX17 @SEAL_USE_CXX17@)
set(SEAL_THROW_ON_TRANSPARENT_CIPHERTEXT @SEAL_THROW_ON_TRANSPARENT_CIPHERTEXT@)

set(SEAL_USE_INTEL_HEXL @SEAL_USE_INTEL_HEXL@)
set(SEAL_USE_MSGSL @SEAL_USE_MSGSL@)
set(SEAL_USE_ZLIB @SEAL_USE_ZLIB@)
set(SEAL_USE_ZSTD @SEAL_USE_ZSTD@)
set(SEAL_BUILD_DEPS @SEAL_BUILD_DEPS@)

if(SEAL_USE_MSGSL AND NOT SEAL_BUILD_DEPS)
    seal_find_dependency(Microsoft.GSL)
endif()

if(SEAL_USE_ZLIB AND NOT SEAL_BUILD_DEPS)
    seal_find_dependency(ZLIB)
endif()

if(SEAL_USE_ZSTD AND NOT SEAL_BUILD_DEPS)
    seal_find_dependency(zstd)
    if(NOT TARGET zstd::libzstd_static)
        if(TARGET libzstd)
            get_target_property(libzstd_type libzstd TYPE)
            if(libzstd_type STREQUAL "SHARED")
                set(zstd_static "libzstd")
            else()
                message(FATAL_ERROR "ZSTD must be static")
            endif()
        endif()
    endif()
endif()

# Add the current directory to the module search path
list(APPEND CMAKE_MODULE_PATH ${CMAKE_CURRENT_LIST_DIR})

set(CMAKE_THREAD_PREFER_PTHREAD TRUE)
set(THREADS_PREFER_PTHREAD_FLAG TRUE)
seal_find_dependency(Threads)

include(${CMAKE_CURRENT_LIST_DIR}/SEALTargets.cmake)

if(TARGET SEAL::seal)
    set(SEAL_FOUND TRUE)
    set(SEAL_STATIC_FOUND TRUE)
endif()

if(TARGET SEAL::seal_shared)
    set(SEAL_FOUND TRUE)
    set(SEAL_SHARED_FOUND TRUE)
endif()

if(TARGET SEAL::sealc)
    set(SEAL_FOUND TRUE)
    set(SEAL_C_FOUND TRUE)
endif()

if(SEAL_FOUND)
    if(NOT SEAL_FIND_QUIETLY)
        message(STATUS "Microsoft SEAL -> Version ${SEAL_VERSION} detected")
    endif()
    if(SEAL_DEBUG AND NOT SEAL_FIND_QUIETLY)
        message(STATUS "Performance warning: Microsoft SEAL compiled in debug mode")
    endif()
    set(SEAL_TARGETS_AVAILABLE "Microsoft SEAL -> Targets available:")

    if(SEAL_STATIC_FOUND)
        string(APPEND SEAL_TARGETS_AVAILABLE " SEAL::seal")
    endif()
    if(SEAL_SHARED_FOUND)
        string(APPEND SEAL_TARGETS_AVAILABLE " SEAL::seal_shared")
    endif()
    if(SEAL_C_FOUND)
        string(APPEND SEAL_TARGETS_AVAILABLE " SEAL::sealc")
    endif()
    if(NOT SEAL_FIND_QUIETLY)
        message(STATUS ${SEAL_TARGETS_AVAILABLE})
    endif()
else()
    if(NOT SEAL_FIND_QUIETLY)
        message(STATUS "Microsoft SEAL -> NOT FOUND")
    endif()
endif()<|MERGE_RESOLUTION|>--- conflicted
+++ resolved
@@ -15,14 +15,9 @@
 #   SEAL_DEBUG : Set to non-zero value if library is compiled with extra debugging code (very slow!)
 #   SEAL_BUILD_TYPE : The build type (e.g., "Release" or "Debug")
 #   SEAL_USE_CXX17 : Set to non-zero value if library is compiled as C++17 instead of C++14
-<<<<<<< HEAD
-#   SEAL_THROW_ON_TRANSPARENT_CIPHERTEXT : Set to non-zero value if library is compiled with
-#       SEAL_THROW_ON_TRANSPARENT_CIPHERTEXT enabled
-=======
 #   SEAL_ENFORCE_HE_STD_SECURITY : Set to non-zero value if library is compiled to enforce at least
 #       a 128-bit security level based on HomomorphicEncryption.org security estimates
 #   SEAL_USE_INTEL_HEXL: Set to non-zero value if library is compiled with Intel HEXL support
->>>>>>> aa476c7e
 #   SEAL_USE_MSGSL : Set to non-zero value if library is compiled with Microsoft GSL support
 #   SEAL_USE_ZLIB : Set to non-zero value if library is compiled with ZLIB support
 #   SEAL_USE_ZSTD : Set to non-zero value if library is compiled with Zstandard support
